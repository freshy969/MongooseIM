-module(run_common_test).
-export([ct/0, ct/1,
         ct_quick/0, ct_quick/1,
         ct_cover/0, ct_cover/1,
         cover_summary/0]).

-define(CT_DIR, filename:join([".", "tests"])).
-define(CT_REPORT, filename:join([".", "ct_report"])).
-define(CT_DEF_SPEC, './default.spec').

ct_config_file() ->
    {ok, CWD} = file:get_cwd(),
    filename:join([CWD, "test.config"]).

<<<<<<< HEAD
ct_vcard_config_file() ->
    {ok, CWD} = file:get_cwd(),
    filename:join([CWD, "vcard.config"]).

tests_to_run() ->
    [{config, [ct_config_file(), ct_vcard_config_file()]},
     {dir, ?CT_DIR},
     {logdir, ?CT_REPORT},
     {suite, [
            adhoc_SUITE,
            anonymous_SUITE,
            last_SUITE,
            login_SUITE,
            muc_SUITE,
            mam_SUITE,
            offline_SUITE,
            presence_SUITE,
            privacy_SUITE,
            private_SUITE,
            s2s_SUITE,
            sic_SUITE,
            %snmp_SUITE,
            %snmp_c2s_SUITE,
            %snmp_register_SUITE,
            %snmp_roster_SUITE,
            %snmp_session_SUITE,
            %snmp_table_SUITE,
            vcard_SUITE,
            websockets_SUITE,
            metrics_c2s_SUITE,
            metrics_roster_SUITE,
            metrics_register_SUITE,
            metrics_session_SUITE,
            system_monitor_SUITE
            ]}].

    %{suite, muc_SUITE},
     %{group, admin},
     %{testcase, admin_moderator},
     %{repeat, 4}].
=======
tests_to_run(TestSpec) ->
    TestSpecFile = atom_to_list(TestSpec),
    [
     {spec, TestSpecFile}
    ].

>>>>>>> 0d95d25c

ct() ->
    ct([?CT_DEF_SPEC]).

ct([TestSpec]) ->
    run_test(tests_to_run(TestSpec)),
    init:stop(0).

ct_quick() ->
    ct_quick([?CT_DEF_SPEC]).

ct_quick([TestSpec]) ->
    run_quick_test(tests_to_run(TestSpec)),
    init:stop(0).

ct_cover() ->
    ct_cover([?CT_DEF_SPEC]).

ct_cover([TestSpec]) ->
    run_ct_cover(TestSpec),
    cover_summary(),
    init:stop(0).

save_count(Test, Configs) ->
    Repeat = case proplists:get_value(repeat, Test) of
        undefined -> 1;
        Other     -> Other
    end,
    Times = case length(Configs) of
        0 -> 1;
        N -> N
    end,
    file:write_file("/tmp/ct_count", integer_to_list(Repeat*Times)).

run_test(Test) ->
    {ok, Props} = file:consult(ct_config_file()),
    case proplists:lookup(ejabberd_configs, Props) of
        {ejabberd_configs, Configs} ->
            Length = length(Configs),
            Names = [Name || {Name,_} <- Configs],
            error_logger:info_msg("Starting test of ~p configurations: ~n~p~n",
                                  [Length, Names]),
            Zip = lists:zip(lists:seq(1, Length), Configs),
            [run_config_test(Config, Test, N, Length) || {N, Config} <- Zip],
            save_count(Test, Configs);
        _ ->
            run_quick_test(Test)
    end.

run_quick_test(Test) ->
    Result = ct:run_test(Test),
    case Result of
        {error, Reason} ->
            throw({ct_error, Reason});
        _ ->
            ok
    end,
    save_count(Test, []).

run_config_test({Name, Variables}, Test, N, Tests) ->
    Node = get_ejabberd_node(),
    {ok, Cwd} = call(Node, file, get_cwd, []),
    Cfg = filename:join([Cwd, "..", "..", "rel", "files", "ejabberd.cfg"]),
    Vars = filename:join([Cwd, "..", "..", "rel", "reltool_vars", "node1_vars.config"]),
    CfgFile = filename:join([Cwd, "etc", "ejabberd.cfg"]),
    {ok, Template} = call(Node, file, read_file, [Cfg]),
    {ok, Default} = call(Node, file, consult, [Vars]),
    NewVars = lists:foldl(fun({Var,Val}, Acc) ->
                    lists:keystore(Var, 1, Acc, {Var,Val})
            end, Default, Variables),
    LTemplate = binary_to_list(Template),
    NewCfgFile = mustache:render(LTemplate, dict:from_list(NewVars)),
    ok = call(Node, file, write_file, [CfgFile, NewCfgFile]),
    call(Node, application, stop, [ejabberd]),
    call(Node, application, start, [ejabberd]),
    error_logger:info_msg("Configuration ~p of ~p: ~p started.~n",
                          [N, Tests, Name]),
    Result = ct:run_test([{label, Name} | Test]),
    case Result of
        {error, Reason} ->
            throw({ct_error, Reason});
        _ ->
            ok
    end.

call(Node, M, F, A) ->
    rpc:call(Node, M, F, A).

run_ct_cover(TestSpec) ->
    prepare(),
    run_test(tests_to_run(TestSpec)),
    N = get_ejabberd_node(),
    Files = rpc:call(N, filelib, wildcard, ["/tmp/ejd_test_run_*.coverdata"]),
    [rpc:call(N, file, delete, [File]) || File <- Files],
    {MS,S,_} = now(),
    FileName = lists:flatten(io_lib:format("/tmp/ejd_test_run_~b~b.coverdata",[MS,S])),
    io:format("export current cover ~p~n", [cover_call(export, [FileName])]),
    io:format("test finished~n").

cover_summary() ->
    prepare(),
    Files = rpc:call(get_ejabberd_node(), filelib, wildcard, ["/tmp/ejd_test_run_*.coverdata"]),
    lists:foreach(fun(F) ->
                          io:format("import ~p cover ~p~n", [F, cover_call(import, [F])])
                  end,
                  Files),
    analyze(summary),
    io:format("summary completed~n"),
    init:stop(0).

prepare() ->
    cover_call(start),
    Compiled = cover_call(compile_beam_directory,["lib/ejabberd-2.1.8/ebin"]),
    rpc:call(get_ejabberd_node(), application, stop, [ejabberd]),
    StartStatus = rpc:call(get_ejabberd_node(), application, start, [ejabberd, permanent]),
    io:format("start ~p~n", [StartStatus]),
    io:format("Compiled modules ~p~n", [Compiled]).
    %%timer:sleep(10000).

analyze(Node) ->
    Modules = cover_call(modules),
    io:format("node ~s~n", [Node]),
    FilePath = case {Node, file:read_file(?CT_REPORT++"/index.html")} of
        {summary, {ok, IndexFileData}} ->
            R = re:replace(IndexFileData, "<a href=\"all_runs.html\">ALL RUNS</a>", "& <a href=\"cover.html\" style=\"margin-right:5px\">COVER</a>"),
            file:write_file(?CT_REPORT++"/index.html", R),
            ?CT_REPORT++"/cover.html";
        _ -> skip
    end,
    CoverageDir = filename:dirname(FilePath)++"/coverage",
    rpc:call(get_ejabberd_node(), file, make_dir, ["/tmp/coverage"]),
    {ok, File} = file:open(FilePath, [write]),
    file:write(File, "<html>\n<head></head>\n<body bgcolor=\"white\" text=\"black\" link=\"blue\" vlink=\"purple\" alink=\"red\">\n"),
    file:write(File, "<h1>Coverage for application 'esl-ejabberd'</h1>\n"),
    file:write(File, "<table border=3 cellpadding=5>\n"),
    file:write(File, "<tr><th>Module</th><th>Covered (%)</th><th>Covered (Lines)</th><th>Not covered (Lines)</th><th>Total (Lines)</th></tr>"),
    Fun = fun(Module, {CAcc, NCAcc}) ->
                  FileName = lists:flatten(io_lib:format("~s.COVER.html",[Module])),
                  FilePathC = filename:join(["/tmp/coverage", FileName]),
                  io:format("Analysing module ~s~n", [Module]),
                  cover_call(analyse_to_file, [Module, FilePathC, [html]]),
                  {ok, {Module, {C, NC}}} = cover_call(analyse, [Module, module]),
                  file:write(File, row(atom_to_list(Module), C, NC, percent(C,NC),"coverage/"++FileName)),
                  {CAcc + C, NCAcc + NC}
          end,
    io:format("coverage analyzing~n"),
    {CSum, NCSum} = lists:foldl(Fun, {0, 0}, Modules),
    os:cmd("cp -R /tmp/coverage "++CoverageDir),
    file:write(File, row("Summary", CSum, NCSum, percent(CSum, NCSum), "#")),
    file:close(File).

cover_call(Function) ->
    cover_call(Function, []).

cover_call(Function, Args) ->
    rpc:call(get_ejabberd_node(), cover, Function, Args).

get_ejabberd_node() ->
    {ok, Props} = file:consult(ct_config_file()),
    {ejabberd_node, Node} = proplists:lookup(ejabberd_node, Props),
    Node.

percent(0, _) -> 0;
percent(C, NC) when C /= 0; NC /= 0 -> round(C / (NC+C) * 100);
percent(_, _)                       -> 100.

row(Row, C, NC, Percent, Path) ->
    [
        "<tr>",
        "<td><a href='", Path, "'>", Row, "</a></td>",
        "<td>", integer_to_list(Percent), "%</td>",
        "<td>", integer_to_list(C), "</td>",
        "<td>", integer_to_list(NC), "</td>",
        "<td>", integer_to_list(C+NC), "</td>",
        "</tr>\n"
    ].<|MERGE_RESOLUTION|>--- conflicted
+++ resolved
@@ -12,55 +12,12 @@
     {ok, CWD} = file:get_cwd(),
     filename:join([CWD, "test.config"]).
 
-<<<<<<< HEAD
-ct_vcard_config_file() ->
-    {ok, CWD} = file:get_cwd(),
-    filename:join([CWD, "vcard.config"]).
-
-tests_to_run() ->
-    [{config, [ct_config_file(), ct_vcard_config_file()]},
-     {dir, ?CT_DIR},
-     {logdir, ?CT_REPORT},
-     {suite, [
-            adhoc_SUITE,
-            anonymous_SUITE,
-            last_SUITE,
-            login_SUITE,
-            muc_SUITE,
-            mam_SUITE,
-            offline_SUITE,
-            presence_SUITE,
-            privacy_SUITE,
-            private_SUITE,
-            s2s_SUITE,
-            sic_SUITE,
-            %snmp_SUITE,
-            %snmp_c2s_SUITE,
-            %snmp_register_SUITE,
-            %snmp_roster_SUITE,
-            %snmp_session_SUITE,
-            %snmp_table_SUITE,
-            vcard_SUITE,
-            websockets_SUITE,
-            metrics_c2s_SUITE,
-            metrics_roster_SUITE,
-            metrics_register_SUITE,
-            metrics_session_SUITE,
-            system_monitor_SUITE
-            ]}].
-
-    %{suite, muc_SUITE},
-     %{group, admin},
-     %{testcase, admin_moderator},
-     %{repeat, 4}].
-=======
 tests_to_run(TestSpec) ->
     TestSpecFile = atom_to_list(TestSpec),
     [
      {spec, TestSpecFile}
     ].
 
->>>>>>> 0d95d25c
 
 ct() ->
     ct([?CT_DEF_SPEC]).
