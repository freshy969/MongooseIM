%%==============================================================================
%% Copyright 2017 Erlang Solutions Ltd.
%%
%% Licensed under the Apache License, Version 2.0 (the "License");
%% you may not use this file except in compliance with the License.
%% You may obtain a copy of the License at
%%
%% http://www.apache.org/licenses/LICENSE-2.0
%%
%% Unless required by applicable law or agreed to in writing, software
%% distributed under the License is distributed on an "AS IS" BASIS,
%% WITHOUT WARRANTIES OR CONDITIONS OF ANY KIND, either express or implied.
%% See the License for the specific language governing permissions and
%% limitations under the License.
%%==============================================================================

-module(mod_global_distrib_mapping).
-author('konrad.zemek@erlang-solutions.com').

-behaviour(gen_mod).

-include("mongoose.hrl").
-include("jlib.hrl").
-include("global_distrib_metrics.hrl").

-define(DOMAIN_TAB, mod_global_distrib_domain_cache_tab).
-define(JID_TAB, mod_global_distrib_jid_cache_tab).

-export([start/2, stop/1, deps/2]).
-export([for_domain/1, insert_for_domain/1, insert_for_domain/2,
         delete_for_domain/1, all_domains/0]).
-export([for_jid/1, insert_for_jid/1, insert_for_jid/2, delete_for_jid/1, clear_cache/1]).
-export([register_subhost/2, unregister_subhost/2, packet_to_component/3,
         session_opened/4, session_closed/5]).
-export([endpoints/1]).

%%--------------------------------------------------------------------
%% Callbacks
%%--------------------------------------------------------------------

-callback start(Opts :: proplists:proplist()) -> any().
-callback stop() -> any().
-callback put_session(JID :: binary()) -> ok | error.
-callback get_session(JID :: binary()) -> {ok, Host :: binary()} | error.
-callback delete_session(JID :: binary()) -> ok | error.
-callback put_domain(Domain :: binary()) -> ok | error.
-callback get_domain(Domain :: binary()) -> {ok, Host :: binary()} | error.
-callback delete_domain(Domain :: binary()) -> ok | error.
-callback get_domains() -> {ok, [Domain :: binary()]} | error.
-callback get_endpoints(Host :: binary()) -> {ok, [{inet:ip_address(), inet:port()}]} | error.

%%--------------------------------------------------------------------
%% API
%%--------------------------------------------------------------------

-spec for_domain(Domain :: binary()) -> {ok, Host :: jid:lserver()} | error.
for_domain(Domain) when is_binary(Domain) ->
    mongoose_metrics:update(global, ?GLOBAL_DISTRIB_MAPPING_FETCHES, 1),
    {Time, R} = timer:tc(ets_cache, lookup, [?DOMAIN_TAB, Domain, fun() -> get_domain(Domain) end]),
    mongoose_metrics:update(global, ?GLOBAL_DISTRIB_MAPPING_FETCH_TIME, Time),
    R.

-spec insert_for_domain(Domain :: binary()) -> ok.
insert_for_domain(Domain) when is_binary(Domain) ->
    LocalHost = opt(local_host),
    do_insert_for_domain(Domain, LocalHost, fun put_domain/1).

-spec insert_for_domain(Domain :: binary(), Host :: binary()) -> ok.
insert_for_domain(Domain, Host) when is_binary(Domain), is_binary(Host) ->
    do_insert_for_domain(Domain, Host, fun(_) -> ok end).

-spec delete_for_domain(Domain :: binary()) -> ok.
delete_for_domain(Domain) when is_binary(Domain) ->
    delete_domain(Domain),
    ets_cache:delete(?DOMAIN_TAB, Domain).

-spec for_jid(jid:jid() | jid:ljid()) -> {ok, Host :: jid:lserver()} | error.
for_jid(#jid{} = Jid) -> for_jid(jid:to_lower(Jid));
for_jid({_, _, _} = Jid) ->
    mongoose_metrics:update(global, ?GLOBAL_DISTRIB_MAPPING_FETCHES, 1),
    {Time, R} = timer:tc(fun do_lookup_jid/1, [Jid]),
    mongoose_metrics:update(global, ?GLOBAL_DISTRIB_MAPPING_FETCH_TIME, Time),
    R.

-spec insert_for_jid(jid:jid() | jid:ljid()) -> ok.
insert_for_jid(Jid) ->
    LocalHost = opt(local_host),
    do_insert_for_jid(Jid, LocalHost, fun put_session/1).

-spec insert_for_jid(jid:jid() | jid:ljid(), Host :: jid:lserver()) -> ok.
insert_for_jid(Jid, Host) when is_binary(Host) ->
    do_insert_for_jid(Jid, Host, fun(_) -> ok end).

-spec clear_cache(jid:jid()) -> ok.
clear_cache(#jid{} = Jid) ->
    GlobalHost = opt(global_host),
    case jid:to_lower(Jid) of
        {_, GlobalHost, _} = LJid ->
            [ets_cache:delete(?JID_TAB, J) || J <- normalize_jid(LJid)];
        {_, SubHost, _} ->
            ets_cache:delete(?DOMAIN_TAB, SubHost)
    end.

-spec delete_for_jid(jid:jid() | jid:ljid()) -> ok.
delete_for_jid(#jid{} = Jid) -> delete_for_jid(jid:to_lower(Jid));
delete_for_jid({_, _, _} = Jid) ->
    lists:foreach(
      fun(BinJid) ->
              delete_session(BinJid),
              ets_cache:delete(?JID_TAB, BinJid)
      end,
      normalize_jid(Jid)).

-spec all_domains() -> {ok, [jid:lserver()]}.
all_domains() ->
    mod_global_distrib_mapping_backend:get_domains().

-spec endpoints(Host :: jid:lserver()) -> {ok, [mod_global_distrib_utils:endpoint()]}.
endpoints(Host) ->
    mod_global_distrib_mapping_backend:get_endpoints(Host).

%%--------------------------------------------------------------------
%% gen_mod API
%%--------------------------------------------------------------------

-spec start(Host :: jid:lserver(), Opts :: proplists:proplist()) -> any().
start(Host, Opts0) ->
    Opts = [{backend, redis}, {redis, [no_opts]}, {cache_missed, true},
            {domain_lifetime_seconds, 600}, {jid_lifetime_seconds, 5}, {max_jids, 10000} | Opts0],
    mod_global_distrib_utils:start(?MODULE, Host, Opts, fun start/0).

-spec stop(Host :: jid:lserver()) -> any().
stop(Host) ->
    mod_global_distrib_utils:stop(?MODULE, Host, fun stop/0).

-spec deps(Host :: jid:server(), Opts :: proplists:proplist()) -> gen_mod:deps_list().
deps(Host, Opts) ->
    mod_global_distrib_utils:deps(?MODULE, Host, Opts, fun deps/1).

%%--------------------------------------------------------------------
%% Hooks implementation
%%--------------------------------------------------------------------

-spec session_opened(mongoose_acc:t(), ejabberd_sm:sid(), UserJID :: jid:jid(), Info :: list()) ->
    mongoose_acc:t().
session_opened(Acc, _SID, UserJid, _Info) ->
    insert_for_jid(UserJid),
    Acc.

-spec session_closed(mongoose_acc:t(),
                     ejabberd_sm:sid(),
                     UserJID :: jid:jid(),
                     Info :: list(),
                     _Status :: any()) ->
    mongoose_acc:t().
session_closed(Acc, _SID, UserJid, _Info, _Reason) ->
    delete_for_jid(UserJid),
    Acc.

-spec packet_to_component(Acc :: mongoose_acc:t(),
                          From :: jid:jid(),
                          To :: jid:jid()) -> mongoose_acc:t().
packet_to_component(Acc, From, _To) ->
    mod_global_distrib_utils:maybe_update_mapping(From, Acc),
    Acc.

-spec register_subhost(any(), SubHost :: binary()) -> ok.
register_subhost(_, SubHost) ->
    IsSubhostOf =
        fun(Host) ->
                case binary:match(SubHost, Host) of
                    {Start, Length} -> Start + Length == byte_size(SubHost);
                    _ -> false
                end
        end,

    GlobalHost = opt(global_host),
    case lists:filter(IsSubhostOf, ?MYHOSTS) of
        [GlobalHost] -> insert_for_domain(SubHost);
        _ -> ok
    end.

-spec unregister_subhost(any(), SubHost :: binary()) -> ok.
unregister_subhost(_, SubHost) ->
    delete_for_domain(SubHost).

%%--------------------------------------------------------------------
%% Helpers
%%--------------------------------------------------------------------

-spec deps(proplists:proplist()) -> gen_mod:deps_list().
deps(_Opts) ->
    [{mod_global_distrib_receiver, hard}].

-spec start() -> any().
start() ->
    Host = opt(global_host),
    Backend = opt(backend),
    gen_mod:start_backend_module(?MODULE, [{backend, Backend}]),
    mod_global_distrib_mapping_backend:start(opt(Backend)),

    mongoose_metrics:ensure_metric(global, ?GLOBAL_DISTRIB_MAPPING_FETCH_TIME, histogram),
    mongoose_metrics:ensure_metric(global, ?GLOBAL_DISTRIB_MAPPING_FETCHES, spiral),
    mongoose_metrics:ensure_metric(global, ?GLOBAL_DISTRIB_MAPPING_CACHE_MISSES, spiral),

    CacheMissed = opt(cache_missed),
    DomainLifetime = opt(domain_lifetime_seconds) * 1000,
    JidLifetime = opt(jid_lifetime_seconds) * 1000,
    MaxJids = opt(max_jids),

    ejabberd_hooks:add(register_subhost, global, ?MODULE, register_subhost, 90),
    ejabberd_hooks:add(unregister_subhost, global, ?MODULE, unregister_subhost, 90),
    ejabberd_hooks:add(packet_to_component, global, ?MODULE, packet_to_component, 90),
    ejabberd_hooks:add(sm_register_connection_hook, Host, ?MODULE, session_opened, 90),
    ejabberd_hooks:add(sm_remove_connection_hook, Host, ?MODULE, session_closed, 90),

    ets_cache:new(?DOMAIN_TAB, [{cache_missed, CacheMissed}, {life_time, DomainLifetime}]),
    ets_cache:new(?JID_TAB, [{cache_missed, CacheMissed}, {life_time, JidLifetime},
                             {max_size, MaxJids}]).

-spec stop() -> any().
stop() ->
    Host = opt(global_host),

    ets_cache:delete(?JID_TAB),
    ets_cache:delete(?DOMAIN_TAB),

    ejabberd_hooks:delete(sm_remove_connection_hook, Host, ?MODULE, session_closed, 90),
    ejabberd_hooks:delete(sm_register_connection_hook, Host, ?MODULE, session_opened, 90),
    ejabberd_hooks:delete(packet_to_component, global, ?MODULE, packet_to_component, 90),
    ejabberd_hooks:delete(unregister_subhost, global, ?MODULE, unregister_subhost, 90),
    ejabberd_hooks:delete(register_subhost, global, ?MODULE, register_subhost, 90),

    mod_global_distrib_mapping_backend:stop().

-spec normalize_jid(jid:ljid()) -> [binary()].
normalize_jid({_, _, _} = FullJid) ->
    case jid:to_bare(FullJid) of
        FullJid -> [jid:to_binary(FullJid)];
        BareJid -> [jid:to_binary(FullJid), jid:to_binary(BareJid)]
    end.

-spec opt(Key :: atom()) -> term().
opt(Key) ->
    mod_global_distrib_utils:opt(?MODULE, Key).

-spec get_session(Key :: binary()) -> {ok, term()} | error.
get_session(Key) ->
    mongoose_metrics:update(global, ?GLOBAL_DISTRIB_MAPPING_CACHE_MISSES, 1),
    mod_global_distrib_mapping_backend:get_session(Key).

-spec put_session(Key :: binary()) -> ok.
put_session(Key) ->
    mod_global_distrib_mapping_backend:put_session(Key).

-spec delete_session(Key :: binary()) -> ok.
delete_session(Key) ->
    mod_global_distrib_mapping_backend:delete_session(Key).

-spec get_domain(Key :: binary()) -> {ok, term()} | error.
get_domain(Key) ->
    mongoose_metrics:update(global, ?GLOBAL_DISTRIB_MAPPING_CACHE_MISSES, 1),
    mod_global_distrib_mapping_backend:get_domain(Key).

-spec put_domain(Key :: binary()) -> ok.
put_domain(Key) ->
    mod_global_distrib_mapping_backend:put_domain(Key).

-spec delete_domain(Key :: binary()) -> ok.
delete_domain(Key) ->
    mod_global_distrib_mapping_backend:delete_domain(Key).

-spec do_insert_for_jid(jid:jid() | jid:ljid(), Host :: jid:lserver(),
                        PutSession :: fun((binary()) -> ok | error)) -> ok.
do_insert_for_jid(#jid{} = Jid, Host, PutSession) ->
    do_insert_for_jid(jid:to_lower(Jid), Host, PutSession);
do_insert_for_jid({_, _, _} = Jid, Host, PutSession) ->
    lists:foreach(
      fun(BinJid) ->
              ets_cache:update(?JID_TAB, BinJid, {ok, Host}, fun() -> PutSession(BinJid) end)
      end,
      normalize_jid(Jid)).

<<<<<<< HEAD
-spec do_insert_for_domain(Domain :: binary(), Host :: ejabberd:lserver(),
                           PutDomain :: fun((binary()) -> ok | error)) -> ok.
do_insert_for_domain(Domain, Host, PutDomain) ->
    ets_cache:update(?DOMAIN_TAB, Domain, {ok, Host}, fun() -> PutDomain(Domain) end).

-spec do_lookup_jid(ljid()) -> {ok, Host :: ejabberd:lserver()} | error.
=======

-spec do_lookup_jid(jid:ljid()) -> {ok, Host :: jid:lserver()} | error.
>>>>>>> 881726a8
do_lookup_jid({_, _, _} = Jid) ->
    BinJid = jid:to_binary(Jid),
    LookupInDB = fun(BJid) -> fun() -> get_session(BJid) end end,
    case ets_cache:lookup(?JID_TAB, BinJid, LookupInDB(BinJid)) of
        {ok, _} = Result -> Result;
        Other ->
            case jid:to_bare(Jid) of
                Jid -> Other;
                BareJid -> ets_cache:lookup(?JID_TAB, BinJid, LookupInDB(jid:to_binary(BareJid)))
            end
    end.<|MERGE_RESOLUTION|>--- conflicted
+++ resolved
@@ -281,17 +281,12 @@
       end,
       normalize_jid(Jid)).
 
-<<<<<<< HEAD
--spec do_insert_for_domain(Domain :: binary(), Host :: ejabberd:lserver(),
+-spec do_insert_for_domain(Domain :: binary(), Host :: jid:lserver(),
                            PutDomain :: fun((binary()) -> ok | error)) -> ok.
 do_insert_for_domain(Domain, Host, PutDomain) ->
     ets_cache:update(?DOMAIN_TAB, Domain, {ok, Host}, fun() -> PutDomain(Domain) end).
 
--spec do_lookup_jid(ljid()) -> {ok, Host :: ejabberd:lserver()} | error.
-=======
-
 -spec do_lookup_jid(jid:ljid()) -> {ok, Host :: jid:lserver()} | error.
->>>>>>> 881726a8
 do_lookup_jid({_, _, _} = Jid) ->
     BinJid = jid:to_binary(Jid),
     LookupInDB = fun(BJid) -> fun() -> get_session(BJid) end end,
