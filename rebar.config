{erl_opts, [debug_info,
            {i, ["include"]}]}.

{require_otp_vsn, "R?1[567]"}.

{sub_dirs, [
    "apps/ejabberd",
    "apps/mysql",
    "apps/pgsql",
    "rel", "dev"]}.

<<<<<<< HEAD
<<<<<<< HEAD
=======
>>>>>>> 4b1582dc
{deps,
 [
  {cuesport, ".*", {git, "git://github.com/goj/cuesport.git", {branch, "master"}}},
  {redo, ".*", {git, "git://github.com/JacobVorreuter/redo.git", {branch, "master"}}},
  {exml, "2.1.4", {git, "git://github.com/esl/exml.git", "2.1.4"}},
  {lager, "2.0.3", {git, "git://github.com/basho/lager.git", "2.0.3"}},
  {cowboy, "0.9.0", {git, "git://github.com/extend/cowboy.git", "0.9.0"}},
  {folsom, ".*", {git, "git://github.com/boundary/folsom.git", "4824aec693c7f284363f19d999289952ec4ed586"}},
  {mochijson2, ".*", {git, "git://github.com/bjnortier/mochijson2.git", {branch, "master"}}},
  {alarms, ".*", {git, "git://github.com/chrzaszcz/alarms.git", {branch, "master"}}},
<<<<<<< HEAD

  {seestar, ".*", {git, "git://github.com/iamaleksey/seestar.git", "83e8099b617fffe5af86d4c91d84ce3608accd25"}},
  {p1_cache_tab, ".*", {git, "git://github.com/processone/cache_tab"}},
  {p1_stringprep, ".*", {git, "git://github.com/processone/stringprep.git", "9e9e0f8dbe6a70ef36e1d4436b458ca5a77fbcfb"}},

  {proper, ".*", {git, "git://github.com/manopapad/proper.git", {tag, "v1.1"}}}
 ]}.
=======
{deps, [
    {cuesport, ".*", {git, "git://github.com/goj/cuesport.git", {branch, "master"}}},
    {redo, ".*", {git, "git://github.com/JacobVorreuter/redo.git", {branch, "master"}}},
    {exml, "2.1.4", {git, "git://github.com/esl/exml.git", {tag, "2.1.4"}}},
    {lager, ".*", {git, "git://github.com/basho/lager.git"}},
    {cowboy, "0.8.6", {git, "git://github.com/extend/cowboy.git", "0.8.6"}},
    {folsom, ".*", {git, "git://github.com/boundary/folsom.git", {branch, "master"}}},
    {mochijson2, ".*", {git, "git://github.com/bjnortier/mochijson2.git", {branch, "master"}}},
    {alarms, ".*", {git, "git://github.com/chrzaszcz/alarms.git", {branch, "master"}}},
    {p1_cache_tab, ".*", {git, "git://github.com/processone/cache_tab"}},
    {p1_stringprep, ".*", {git, "git://github.com/processone/stringprep.git", "9e9e0f8dbe6a70ef36e1d4436b458ca5a77fbcfb"}},
    {proper, "1\.1", {git, "https://github.com/manopapad/proper.git", {tag, "v1.1"}}}
]}.
>>>>>>> 4e3a50cec3e530ea4b62cde033471adccbd8cb9d

{pre_hooks, [{compile, "make generate_snmp_header"}]}.

=======

  {seestar, ".*", {git, "git://github.com/iamaleksey/seestar.git", "83e8099b617fffe5af86d4c91d84ce3608accd25"}},
  {p1_cache_tab, ".*", {git, "git://github.com/processone/cache_tab"}},
  {p1_stringprep, ".*", {git, "git://github.com/processone/stringprep.git", "9e9e0f8dbe6a70ef36e1d4436b458ca5a77fbcfb"}},

  {proper, ".*", {git, "git://github.com/manopapad/proper.git", {tag, "v1.1"}}}
 ]}.

{pre_hooks, [{compile, "make generate_snmp_header"}]}.

>>>>>>> 4b1582dc
{ct_extra_params, "-pa apps/ejabberd/ebin "
                  "-pa apps/stringprep/ebin "
                  "-sasl sasl_error_logger false"}.<|MERGE_RESOLUTION|>--- conflicted
+++ resolved
@@ -9,10 +9,6 @@
     "apps/pgsql",
     "rel", "dev"]}.
 
-<<<<<<< HEAD
-<<<<<<< HEAD
-=======
->>>>>>> 4b1582dc
 {deps,
  [
   {cuesport, ".*", {git, "git://github.com/goj/cuesport.git", {branch, "master"}}},
@@ -23,33 +19,6 @@
   {folsom, ".*", {git, "git://github.com/boundary/folsom.git", "4824aec693c7f284363f19d999289952ec4ed586"}},
   {mochijson2, ".*", {git, "git://github.com/bjnortier/mochijson2.git", {branch, "master"}}},
   {alarms, ".*", {git, "git://github.com/chrzaszcz/alarms.git", {branch, "master"}}},
-<<<<<<< HEAD
-
-  {seestar, ".*", {git, "git://github.com/iamaleksey/seestar.git", "83e8099b617fffe5af86d4c91d84ce3608accd25"}},
-  {p1_cache_tab, ".*", {git, "git://github.com/processone/cache_tab"}},
-  {p1_stringprep, ".*", {git, "git://github.com/processone/stringprep.git", "9e9e0f8dbe6a70ef36e1d4436b458ca5a77fbcfb"}},
-
-  {proper, ".*", {git, "git://github.com/manopapad/proper.git", {tag, "v1.1"}}}
- ]}.
-=======
-{deps, [
-    {cuesport, ".*", {git, "git://github.com/goj/cuesport.git", {branch, "master"}}},
-    {redo, ".*", {git, "git://github.com/JacobVorreuter/redo.git", {branch, "master"}}},
-    {exml, "2.1.4", {git, "git://github.com/esl/exml.git", {tag, "2.1.4"}}},
-    {lager, ".*", {git, "git://github.com/basho/lager.git"}},
-    {cowboy, "0.8.6", {git, "git://github.com/extend/cowboy.git", "0.8.6"}},
-    {folsom, ".*", {git, "git://github.com/boundary/folsom.git", {branch, "master"}}},
-    {mochijson2, ".*", {git, "git://github.com/bjnortier/mochijson2.git", {branch, "master"}}},
-    {alarms, ".*", {git, "git://github.com/chrzaszcz/alarms.git", {branch, "master"}}},
-    {p1_cache_tab, ".*", {git, "git://github.com/processone/cache_tab"}},
-    {p1_stringprep, ".*", {git, "git://github.com/processone/stringprep.git", "9e9e0f8dbe6a70ef36e1d4436b458ca5a77fbcfb"}},
-    {proper, "1\.1", {git, "https://github.com/manopapad/proper.git", {tag, "v1.1"}}}
-]}.
->>>>>>> 4e3a50cec3e530ea4b62cde033471adccbd8cb9d
-
-{pre_hooks, [{compile, "make generate_snmp_header"}]}.
-
-=======
 
   {seestar, ".*", {git, "git://github.com/iamaleksey/seestar.git", "83e8099b617fffe5af86d4c91d84ce3608accd25"}},
   {p1_cache_tab, ".*", {git, "git://github.com/processone/cache_tab"}},
@@ -60,7 +29,6 @@
 
 {pre_hooks, [{compile, "make generate_snmp_header"}]}.
 
->>>>>>> 4b1582dc
 {ct_extra_params, "-pa apps/ejabberd/ebin "
                   "-pa apps/stringprep/ebin "
                   "-sasl sasl_error_logger false"}.