%%%----------------------------------------------------------------------
%%% File    : ejabberd_app.erl
%%% Author  : Alexey Shchepin <alexey@process-one.net>
%%% Purpose : ejabberd's application callback module
%%% Created : 31 Jan 2003 by Alexey Shchepin <alexey@process-one.net>
%%%
%%%
%%% ejabberd, Copyright (C) 2002-2011   ProcessOne
%%%
%%% This program is free software; you can redistribute it and/or
%%% modify it under the terms of the GNU General Public License as
%%% published by the Free Software Foundation; either version 2 of the
%%% License, or (at your option) any later version.
%%%
%%% This program is distributed in the hope that it will be useful,
%%% but WITHOUT ANY WARRANTY; without even the implied warranty of
%%% MERCHANTABILITY or FITNESS FOR A PARTICULAR PURPOSE.  See the GNU
%%% General Public License for more details.
%%%
%%% You should have received a copy of the GNU General Public License
%%% along with this program; if not, write to the Free Software
%%% Foundation, Inc., 59 Temple Place, Suite 330, Boston, MA
%%% 02111-1307 USA
%%%
%%%----------------------------------------------------------------------

-module(ejabberd_app).
-author('alexey@process-one.net').

-behaviour(application).

-export([start_modules/0, start/2, prep_stop/1, stop/1]).

-include("ejabberd.hrl").


%%%
%%% Application API
%%%

start(normal, _Args) ->
    init_log(),
    mongoose_fips:notify(),
    write_pid_file(),
    db_init(),
    application:start(cache_tab),

    translate:start(),
    acl:start(),
    ejabberd_node_id:start(),
    ejabberd_ctl:init(),
    ejabberd_commands:init(),
    mongoose_commands:init(),
    gen_mod:start(),
    ejabberd_config:start(),
    ejabberd_check:config(),
    maybe_start_alarms(),
    connect_nodes(),
    {ok, _} = Sup = ejabberd_sup:start_link(),
    ejabberd_rdbms:start(),
    mongoose_riak:start(),
    mongoose_cassandra:start(),
    mongoose_http_client:start(),
    ejabberd_auth:start(),
    cyrsasl:start(),
    %% Profiling
    %%ejabberd_debug:eprof_start(),
    %%ejabberd_debug:fprof_start(),
    start_modules(),
    mongoose_metrics:init(),
    ejabberd_listener:start_listeners(),
    ejabberd_admin:start(),
    ?INFO_MSG("ejabberd ~s is started in the node ~p", [?VERSION, node()]),
    Sup;
start(_, _) ->
    {error, badarg}.

%% @doc Prepare the application for termination.
%% This function is called when an application is about to be stopped,
%% before shutting down the processes of the application.
prep_stop(State) ->
    ejabberd_listener:stop_listeners(),
    stop_modules(),
    broadcast_c2s_shutdown(),
    timer:sleep(5000),
    mongoose_metrics:remove_all_metrics(),
    State.

%% All the processes were killed when this function is called
stop(_State) ->
    ?INFO_MSG("ejabberd ~s is stopped in the node ~p", [?VERSION, node()]),
    delete_pid_file(),
    %%ejabberd_debug:stop(),
    ok.


%%%
%%% Internal functions
%%%
-spec db_init() -> list().
db_init() ->
    case mnesia:system_info(extra_db_nodes) of
        [] ->
            application:stop(mnesia),
            mnesia:create_schema([node()]),
            application:start(mnesia, permanent);
        _ ->
            ok
    end,
    mnesia:wait_for_tables(mnesia:system_info(local_tables), infinity).

%% @doc Start all the modules in all the hosts
-spec start_modules() -> 'ok'.
start_modules() ->
    lists:foreach(
      fun(Host) ->
<<<<<<< HEAD
          StartModuleFun =
              fun({Module, Args}) ->
                  gen_mod:start_module(Host, Module, Args)
              end,
          case ejabberd_config:get_local_option({modules, Host}) of
              undefined ->
                  ok;
              Modules ->
                  lists:foreach(StartModuleFun, Modules)

          end
=======
              case ejabberd_config:get_local_option({modules, Host}) of
                  undefined ->
                      ok;
                  Modules ->
                      gen_mod_deps:start_modules(Host, Modules)
              end
>>>>>>> 9e4b2572
      end, ?MYHOSTS).

%% Stop all the modules in all the hosts
-spec stop_modules() -> 'ok'.
stop_modules() ->
    lists:foreach(
      fun(Host) ->
          StopModuleFun =
              fun({Module, _Args}) ->
                  gen_mod:stop_module_keep_config(Host, Module)
              end,
          case ejabberd_config:get_local_option({modules, Host}) of
              undefined ->
                  ok;
              Modules ->
                  lists:foreach(StopModuleFun, Modules)
          end
      end, ?MYHOSTS).

-spec maybe_start_alarms() -> 'ok'.
maybe_start_alarms() ->
    case ejabberd_config:get_local_option(alarms) of
        undefined ->
            ok;
        Env when is_list(Env) ->
            [application:set_env(alarms, K, V) || {K, V} <- Env],
            alarms:start()
    end.

-spec connect_nodes() -> 'ok'.
connect_nodes() ->
    case ejabberd_config:get_local_option(cluster_nodes) of
        undefined ->
            ok;
        Nodes when is_list(Nodes) ->
            lists:foreach(fun(Node) ->
                              net_kernel:connect_node(Node)
                          end, Nodes)
    end.

-spec broadcast_c2s_shutdown() -> 'ok'.
broadcast_c2s_shutdown() ->
    Children = supervisor:which_children(ejabberd_c2s_sup),
    lists:foreach(
      fun({_, C2SPid, _, _}) ->
          C2SPid ! system_shutdown
      end, Children).

%%%
%%% PID file
%%%

-spec write_pid_file() -> 'ok' | {'error', atom()}.
write_pid_file() ->
    case ejabberd:get_pid_file() of
        false ->
            ok;
        PidFilename ->
            write_pid_file(os:getpid(), PidFilename)
    end.

-spec write_pid_file(Pid :: string(),
                     PidFilename :: nonempty_string()
                    ) -> 'ok' | {'error', atom()}.
write_pid_file(Pid, PidFilename) ->
    case file:open(PidFilename, [write]) of
        {ok, Fd} ->
            io:format(Fd, "~s~n", [Pid]),
            file:close(Fd);
        {error, Reason} ->
            ?ERROR_MSG("Cannot write PID file ~s~nReason: ~p", [PidFilename, Reason]),
            throw({cannot_write_pid_file, PidFilename, Reason})
    end.

-spec delete_pid_file() -> 'ok' | {'error', atom()}.
delete_pid_file() ->
    case ejabberd:get_pid_file() of
        false ->
            ok;
        PidFilename ->
            file:delete(PidFilename)
    end.

init_log() ->
    ejabberd_loglevel:init(),
    case application:get_env(ejabberd, keep_lager_intact, false) of
        true ->
            skip;
        false ->
            ejabberd_loglevel:set(4)
    end.<|MERGE_RESOLUTION|>--- conflicted
+++ resolved
@@ -114,26 +114,12 @@
 start_modules() ->
     lists:foreach(
       fun(Host) ->
-<<<<<<< HEAD
-          StartModuleFun =
-              fun({Module, Args}) ->
-                  gen_mod:start_module(Host, Module, Args)
-              end,
-          case ejabberd_config:get_local_option({modules, Host}) of
-              undefined ->
-                  ok;
-              Modules ->
-                  lists:foreach(StartModuleFun, Modules)
-
-          end
-=======
               case ejabberd_config:get_local_option({modules, Host}) of
                   undefined ->
                       ok;
                   Modules ->
                       gen_mod_deps:start_modules(Host, Modules)
               end
->>>>>>> 9e4b2572
       end, ?MYHOSTS).
 
 %% Stop all the modules in all the hosts
