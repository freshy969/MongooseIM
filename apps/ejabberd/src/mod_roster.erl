--- conflicted
+++ resolved
@@ -141,17 +141,10 @@
     end.
 
 roster_hash(Items) ->
-<<<<<<< HEAD
-        sha:sha(term_to_binary(
-                lists:sort(
-                        [R#roster{groups = lists:sort(Grs)} ||
-                                R = #roster{groups = Grs} <- Items]))).
-=======
 	list_to_binary(sha:sha(term_to_binary(
 		lists:sort(
 			[R#roster{groups = lists:sort(Grs)} ||
 				R = #roster{groups = Grs} <- Items])))).
->>>>>>> b39c2804
 
 roster_versioning_enabled(Host) ->
     gen_mod:get_module_opt(Host, ?MODULE, versioning, false).
