-module(ejabberd_listener_SUITE).

-compile([export_all]).

-include_lib("eunit/include/eunit.hrl").

-import(ejabberd_helper, [copy/2,
                          data/2]).

-define(DEFAULT_PORTS, [5222, 5280, 5269]).
-define(ALT_PORTS, [5222, 5280, 5296]). %% yes it is different


all() ->
    [tcp_socket_is_started_with_default_backlog,
     tcp_socket_is_started_with_options,
<<<<<<< HEAD
     udp_socket_is_started_with_defaults].
=======
     tcp_start_stop_reload].
>>>>>>> 25cc8a5a

init_per_testcase(udp_socket_is_started_with_defaults, C) ->
    meck:new(gen_udp, [unstick, passthrough]),
    meck:expect(gen_udp, open, fun(Port, Opts) ->
                                       meck:passthrough([Port, Opts])
                               end),
    C;
init_per_testcase(_T, C) ->
    meck:new(gen_tcp, [unstick, passthrough]),
    meck:expect(gen_tcp, listen, fun(Port, Opts) ->
                                         meck:passthrough([Port, Opts])
                                 end),
    C.

end_per_testcase(udp_socket_is_started_with_defaults, C) ->
    meck:unload(gen_udp),
    C;
end_per_testcase(_T, C) ->
    meck:unload(gen_tcp),
    C.

tcp_socket_is_started_with_default_backlog(_C) ->
   {ok, _Pid} = listener_started([]),

   [{_Pid, {gen_tcp, listen, [_, Opts]}, _Result}] =  meck:history(gen_tcp),

    100 = proplists:get_value(backlog, Opts).


tcp_socket_is_started_with_options(_C) ->

    OverrideBacklog = {backlog, 50},
    {ok, _Pid} = listener_started([OverrideBacklog]),

    [{_Pid, {gen_tcp, listen, [_, Opts]}, _Result}] =  meck:history(gen_tcp),

    50 = proplists:get_value(backlog, Opts).


udp_socket_is_started_with_defaults(_C) ->
    {ok, _Pid} = receiver_started([]),

    [{_Pid, {gen_udp, open, [_, Opts]}, _Result}] =  meck:history(gen_udp),

    {0,0,0,0} = proplists:get_value(ip, Opts).

listener_started(Opts) ->
    proc_lib:start_link(ejabberd_listener, init, [tcp_port_ip(), ?MODULE, Opts]).

receiver_started(Opts) ->
    ets:new(listen_sockets, [named_table, public]),
    proc_lib:start_link(ejabberd_listener, init, [udp_port_ip(), ?MODULE, Opts]).

udp_port_ip() ->
    {1805, {0,0,0,0}, udp}.

tcp_port_ip() ->
    {1805, {0,0,0,0}, tcp}.

tcp_start_stop_reload(C) ->
    %% start server
    copy(data(C, "ejabberd.basic.cfg"), data(C, "ejabberd.cfg")),
    ejabberd_helper:start_ejabberd_with_config(C, "ejabberd.cfg"),
    ?assert(lists:keymember(ejabberd, 1, application:which_applications())),
    %% make sure all ports are open
    lists:map(fun assert_open/1, ?DEFAULT_PORTS),
    %% stop listeners, now they should be closed
    ejabberd_listener:stop_listeners(),
    lists:map(fun assert_closed/1, ?DEFAULT_PORTS),
    %% and start them all again
    ejabberd_listener:start_listeners(),
    lists:map(fun assert_open/1, ?DEFAULT_PORTS),
    %% alternative configuration differs only in that s2s listens on 5296 instea of 5269
    copy(data(C, "ejabberd.alt.cfg"), data(C, "ejabberd.cfg")),
    %% we want to make sure that connection to an unchanged port survives reload
    UnchPort = 5222,
    {ok, Sock} = gen_tcp:connect("localhost", UnchPort,[{active, false}, {packet, 2}]),
    assert_connected(Sock, UnchPort),
    %% and that to the change port does too (this is current implementation)
    ChgPort = 5269,
    {ok, Sock2} = gen_tcp:connect("localhost", ChgPort,[{active, false}, {packet, 2}]),
    assert_connected(Sock2, ChgPort),
    ejabberd_config:reload_local(),
    lists:map(fun assert_open/1, ?ALT_PORTS),
    assert_closed(5269),
    assert_connected(Sock, UnchPort),
    assert_connected(Sock2, ChgPort),
    ok = ejabberd_helper:stop_ejabberd(),
    ok.

assert_open(PortNo) ->
    case gen_tcp:connect("localhost", PortNo, [{active, false}, {packet, 2}]) of
        {ok, Socket} ->
            gen_tcp:close(Socket),
            ok;
        E ->
            ct:fail("Failed: port ~p is closed, should be open; error was: ~p", [PortNo, E])
    end .

assert_closed(PortNo) ->
    case gen_tcp:connect("localhost", PortNo, [{active, false}, {packet, 2}]) of
        {ok, _Socket} ->
            ct:fail("Failed: port ~p is open, should be closed", [PortNo]);
        {error, econnrefused} ->
            ok;
        E ->
            ct:fail("Error trying port ~p: ~p", [PortNo, E])
    end .

assert_connected(Sock, Port) ->
    case gen_tcp:recv(Sock, 0, 500) of
        {error, timeout} ->
            ok;
        Else ->
            ct:fail("Failed: connection to ~p is broken, error was: ~p", [Port, Else])
    end.

%%assert_disconnected(Sock, Port) ->
%%    case gen_tcp:recv(Sock, 0, 500) of
%%        {error, timeout} ->
%%            ct:fail("Failed: connection to ~p is still open", [Port]),
%%            ok;
%%        _ ->
%%            ok
%%    end.<|MERGE_RESOLUTION|>--- conflicted
+++ resolved
@@ -14,11 +14,8 @@
 all() ->
     [tcp_socket_is_started_with_default_backlog,
      tcp_socket_is_started_with_options,
-<<<<<<< HEAD
-     udp_socket_is_started_with_defaults].
-=======
+     udp_socket_is_started_with_defaults,
      tcp_start_stop_reload].
->>>>>>> 25cc8a5a
 
 init_per_testcase(udp_socket_is_started_with_defaults, C) ->
     meck:new(gen_udp, [unstick, passthrough]),
