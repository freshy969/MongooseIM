{erl_opts, [debug_info,
            {i, ["include"]}]}.

{require_otp_vsn, "R?1[45678]"}.

{deps, [
<<<<<<< HEAD
        {escalus, ".*", {git, "git://github.com/esl/escalus.git", {branch, "pubsub_func_testing_p1"}}},
        {exml, ".*", {git, "git://github.com/esl/exml.git", {branch, "clean_to_iolist"}}},
=======
        {escalus, ".*", {git, "git://github.com/esl/escalus.git", "07119b4c597872f5ef4b1a47bba86317af909018"}},
        {exml, ".*", {git, "git://github.com/esl/exml.git", "2547164950b65a86b79a5a5669821cff9bde17a7"}},
>>>>>>> 895a8a6e
        {usec, ".*", {git, "git://github.com/esl/usec.git", {branch, "master"}}},
        {mustache, ".*", {git, "git://github.com/mojombo/mustache.erl.git", {branch, "master"}}},
        {katt, ".*", {git, "git://github.com/for-GET/katt.git", {tag, "1.3.1-rc"}}},
        {proper, ".*", {git, "https://github.com/manopapad/proper.git", "20e62bc32f9bd43fe2ff52944a4ef99eb71d1399"}}
]}.
<|MERGE_RESOLUTION|>--- conflicted
+++ resolved
@@ -4,13 +4,8 @@
 {require_otp_vsn, "R?1[45678]"}.
 
 {deps, [
-<<<<<<< HEAD
         {escalus, ".*", {git, "git://github.com/esl/escalus.git", {branch, "pubsub_func_testing_p1"}}},
-        {exml, ".*", {git, "git://github.com/esl/exml.git", {branch, "clean_to_iolist"}}},
-=======
-        {escalus, ".*", {git, "git://github.com/esl/escalus.git", "07119b4c597872f5ef4b1a47bba86317af909018"}},
         {exml, ".*", {git, "git://github.com/esl/exml.git", "2547164950b65a86b79a5a5669821cff9bde17a7"}},
->>>>>>> 895a8a6e
         {usec, ".*", {git, "git://github.com/esl/usec.git", {branch, "master"}}},
         {mustache, ".*", {git, "git://github.com/mojombo/mustache.erl.git", {branch, "master"}}},
         {katt, ".*", {git, "git://github.com/for-GET/katt.git", {tag, "1.3.1-rc"}}},
